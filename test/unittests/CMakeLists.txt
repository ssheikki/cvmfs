
#
# global test configuration
#
set (PROJECT_TEST_NAME "cvmfs_unittests")
set (PROJECT_TEST_DEBUG_NAME ${PROJECT_TEST_NAME}_debug)

#
# unit test source files
#
set (CVMFS_SOURCE_DIR "${CMAKE_SOURCE_DIR}/cvmfs")
set (CVMFS_UNITTEST_SOURCES
  # test steering
  main.cc

  # unit test files
  t_atomic.cc
  t_smallhash.cc
  t_bigvector.cc
  t_util.cc
  t_util_concurrency.cc
  t_polymorphic_construction.cc
  t_catalog_counters.cc
  t_catalog_traversal.cc
  t_fs_traversal.cc
  t_pipe.cc
  t_managed_exec.cc
  t_prng.cc
  t_buffer.cc
  t_chunk_detectors.cc
  t_upload_facility.cc
  t_local_uploader.cc
  t_file_processing.cc
  t_async_reader.cc
  t_test_utils.cc
  t_sanitizer.cc
  t_file_sandbox.cc
  t_synchronizing_counter.cc
  t_blocking_counter.cc
  t_shash.cc
  t_header_lists.cc
  t_base64.cc
  t_pathspec.cc
  t_dirtab.cc
  t_callbacks.cc
  t_lru.cc
  t_sqlite_database.cc
  t_unique_ptr.cc
  t_unlink_guard.cc
  t_history.cc
  t_dns.cc
<<<<<<< HEAD
  t_garbage_collector.cc
  t_hash_filters.cc
=======
  t_download.cc
  t_uuid.cc
>>>>>>> c2888b7c

  # test utility functions
  testutil.cc testutil.h

  # test dependencies
  ${CVMFS_SOURCE_DIR}/atomic.h
  ${CVMFS_SOURCE_DIR}/logging.h
  ${CVMFS_SOURCE_DIR}/logging_internal.h
  ${CVMFS_SOURCE_DIR}/logging.cc
  ${CVMFS_SOURCE_DIR}/murmur.h
  ${CVMFS_SOURCE_DIR}/smallhash.h
  ${CVMFS_SOURCE_DIR}/bigvector.h
  ${CVMFS_SOURCE_DIR}/smalloc.h
  ${CVMFS_SOURCE_DIR}/util_concurrency.h
  ${CVMFS_SOURCE_DIR}/util_concurrency.cc
  ${CVMFS_SOURCE_DIR}/util_concurrency_impl.h
  ${CVMFS_SOURCE_DIR}/uuid.h
  ${CVMFS_SOURCE_DIR}/uuid.cc

  ${CVMFS_SOURCE_DIR}/platform.h
  ${CVMFS_SOURCE_DIR}/platform_linux.h
  ${CVMFS_SOURCE_DIR}/platform_osx.h
  ${CVMFS_SOURCE_DIR}/prng.h
  ${CVMFS_SOURCE_DIR}/util.h
  ${CVMFS_SOURCE_DIR}/util.cc
  ${CVMFS_SOURCE_DIR}/hash.h
  ${CVMFS_SOURCE_DIR}/hash.cc
  ${CVMFS_SOURCE_DIR}/shortstring.h
  ${CVMFS_SOURCE_DIR}/sanitizer.h
  ${CVMFS_SOURCE_DIR}/sanitizer.cc
  ${CVMFS_SOURCE_DIR}/duplex_curl.h
  ${CVMFS_SOURCE_DIR}/download.h
  ${CVMFS_SOURCE_DIR}/download.cc
  ${CVMFS_SOURCE_DIR}/options.h
  ${CVMFS_SOURCE_DIR}/options.cc

  ${CVMFS_SOURCE_DIR}/catalog_counters.h
  ${CVMFS_SOURCE_DIR}/catalog_counters.cc

  ${CVMFS_SOURCE_DIR}/file_processing/chunk_detector.cc
  ${CVMFS_SOURCE_DIR}/file_processing/file_processor.cc
  ${CVMFS_SOURCE_DIR}/file_processing/io_dispatcher.cc
  ${CVMFS_SOURCE_DIR}/file_processing/processor.cc
  ${CVMFS_SOURCE_DIR}/file_processing/file.cc
  ${CVMFS_SOURCE_DIR}/file_processing/chunk.cc
  ${CVMFS_SOURCE_DIR}/file_processing/async_reader.cc
  ${CVMFS_SOURCE_DIR}/upload_facility.cc
  ${CVMFS_SOURCE_DIR}/upload_local.cc
  ${CVMFS_SOURCE_DIR}/upload_s3.cc
  ${CVMFS_SOURCE_DIR}/s3fanout.cc
  ${CVMFS_SOURCE_DIR}/upload_spooler_definition.cc
  ${CVMFS_SOURCE_DIR}/file_chunk.cc
  ${CVMFS_SOURCE_DIR}/compression.cc
  ${CVMFS_SOURCE_DIR}/compression.h

  ${CVMFS_SOURCE_DIR}/pathspec/pathspec.cc
  ${CVMFS_SOURCE_DIR}/pathspec/pathspec.h
  ${CVMFS_SOURCE_DIR}/pathspec/pathspec_pattern.cc
  ${CVMFS_SOURCE_DIR}/pathspec/pathspec_pattern.h

  ${CVMFS_SOURCE_DIR}/dirtab.cc
  ${CVMFS_SOURCE_DIR}/dirtab.h

  ${CVMFS_SOURCE_DIR}/manifest.cc

  ${CVMFS_SOURCE_DIR}/catalog_traversal.cc
  ${CVMFS_SOURCE_DIR}/history_sql.cc
  ${CVMFS_SOURCE_DIR}/history_sqlite.cc
  ${CVMFS_SOURCE_DIR}/sql.cc
  ${CVMFS_SOURCE_DIR}/duplex_cares.h
  ${CVMFS_SOURCE_DIR}/dns.h
  ${CVMFS_SOURCE_DIR}/dns.cc
)

set (CVMFS_UNITTEST_DEBUG_SOURCES ${CVMFS_UNITTEST_SOURCES})

#
# Compiler and Linker Flags for unit tests
#
set (CVMFS_UNITTESTS_CFLAGS "${CVMFS_UNITTESTS_CFLAGS} -DGTEST_HAS_TR1_TUPLE=0 -D_FILE_OFFSET_BITS=64")
set (CVMFS_UNITTESTS_DEBUG_CFLAGS "${CVMFS_UNITTESTS_CFLAGS} -O0 -DDEBUGMSG -g")
if (MACOSX)
  set (CVMFS_UNITTESTS_LD_FLAGS "${CVMFS_UNITTESTS_LD_FLAGS}")
else (MACOSX)
  set (CVMFS_UNITTESTS_LD_FLAGS "${CVMFS_UNITTESTS_LD_FLAGS} -luuid")
endif (MACOSX)
set (CVMFS_UNITTESTS_DEBUG_LD_FLAGS "${CVMFS_UNITTESTS_LD_FLAGS}")

#
# build CernVM-FS test cases
#
include_directories (${INCLUDE_DIRECTORIES})

add_executable (${PROJECT_TEST_NAME} ${CVMFS_UNITTEST_SOURCES})
add_dependencies (${PROJECT_TEST_NAME} googletest)

if (BUILD_UNITTESTS_DEBUG)
  add_executable (${PROJECT_TEST_DEBUG_NAME} ${CVMFS_UNITTEST_DEBUG_SOURCES})
  add_dependencies (${PROJECT_TEST_DEBUG_NAME} googletest)
endif (BUILD_UNITTESTS_DEBUG)

#
# add optional dependencies
#
if (LIBCURL_BUILTIN)
  add_dependencies (${PROJECT_TEST_NAME} libcares libcurl)
endif (LIBCURL_BUILTIN)

if (SQLITE3_BUILTIN)
  add_dependencies (${PROJECT_TEST_NAME} sqlite3)
endif (SQLITE3_BUILTIN)

if (ZLIB_BUILTIN)
  add_dependencies (${PROJECT_TEST_NAME} zlib)
endif (ZLIB_BUILTIN)

if (TBB_PRIVATE_LIB)
  add_dependencies (${PROJECT_TEST_NAME} libtbb)
endif (TBB_PRIVATE_LIB)

if (LIBCURL_BUILTIN)
  add_dependencies (${PROJECT_TEST_NAME} libcares libcurl)
endif (LIBCURL_BUILTIN)


if (BUILD_UNITTESTS_DEBUG)
  if (LIBCURL_BUILTIN)
    add_dependencies (${PROJECT_TEST_DEBUG_NAME} libcares libcurl)
  endif (LIBCURL_BUILTIN)

  if (SQLITE3_BUILTIN)
    add_dependencies (${PROJECT_TEST_DEBUG_NAME} sqlite3)
  endif (SQLITE3_BUILTIN)

  if (ZLIB_BUILTIN)
    add_dependencies (${PROJECT_TEST_DEBUG_NAME} zlib)
  endif (ZLIB_BUILTIN)

  if (TBB_PRIVATE_LIB)
    add_dependencies (${PROJECT_TEST_DEBUG_NAME} libtbb)
  endif (TBB_PRIVATE_LIB)

  if (LIBCURL_BUILTIN)
    add_dependencies (${PROJECT_TEST_DEBUG_NAME} libcares libcurl)
  endif (LIBCURL_BUILTIN)
endif (BUILD_UNITTESTS_DEBUG)

#
# set build flags
#
set_target_properties (${PROJECT_TEST_NAME} PROPERTIES COMPILE_FLAGS "${CVMFS_UNITTESTS_CFLAGS}" LINK_FLAGS "${CVMFS_UNITTESTS_LD_FLAGS}")

if (BUILD_UNITTESTS_DEBUG)
  set_target_properties (${PROJECT_TEST_DEBUG_NAME} PROPERTIES COMPILE_FLAGS "${CVMFS_UNITTESTS_DEBUG_CFLAGS}" LINK_FLAGS "${CVMFS_UNITTESTS_DEBUG_LD_FLAGS}")
endif (BUILD_UNITTESTS_DEBUG)

# link the stuff (*_LIBRARIES are dynamic link libraries)
target_link_libraries (${PROJECT_TEST_NAME} ${GTEST_LIBRARIES} ${GOOGLETEST_ARCHIVE} ${OPENSSL_LIBRARIES}
                       ${CURL_LIBRARIES} ${LIBCURL_ARCHIVE} ${CARES_ARCHIVE}
                       ${SQLITE3_LIBRARY} ${SQLITE3_ARCHIVE} ${TBB_LIBRARIES}
                       ${ZLIB_LIBRARIES} ${ZLIB_ARCHIVE} ${RT_LIBRARY} pthread dl)

if (BUILD_UNITTESTS_DEBUG)
  target_link_libraries (${PROJECT_TEST_DEBUG_NAME} ${GTEST_LIBRARIES} ${GOOGLETEST_ARCHIVE} ${OPENSSL_LIBRARIES}
                         ${CURL_LIBRARIES} ${LIBCURL_ARCHIVE} ${CARES_ARCHIVE}
                         ${SQLITE3_LIBRARY} ${SQLITE3_ARCHIVE} ${TBB_LIBRARIES}
                         ${ZLIB_LIBRARIES} ${ZLIB_ARCHIVE} ${RT_LIBRARY} pthread dl)
endif (BUILD_UNITTESTS_DEBUG)

#
# Install the generated unit test binary
#
if (INSTALL_UNITTESTS)
  install (
    TARGETS        ${PROJECT_TEST_NAME}
    RUNTIME
    DESTINATION    bin
  )
endif (INSTALL_UNITTESTS)

if (INSTALL_UNITTESTS_DEBUG)
  install (
    TARGETS        ${PROJECT_TEST_DEBUG_NAME}
    RUNTIME
    DESTINATION    bin
  )
endif (INSTALL_UNITTESTS_DEBUG)

#
# Integrate the test running into CMake
#
add_test (NAME unittests COMMAND ${PROJECT_TEST_NAME})<|MERGE_RESOLUTION|>--- conflicted
+++ resolved
@@ -49,13 +49,10 @@
   t_unlink_guard.cc
   t_history.cc
   t_dns.cc
-<<<<<<< HEAD
   t_garbage_collector.cc
   t_hash_filters.cc
-=======
   t_download.cc
   t_uuid.cc
->>>>>>> c2888b7c
 
   # test utility functions
   testutil.cc testutil.h
