--- conflicted
+++ resolved
@@ -41,53 +41,29 @@
   return parent_pid;
 }
 
-<<<<<<< HEAD
-
-catalog::DirectoryEntry DirectoryEntryTestFactory::RegularFile() {
-  catalog::DirectoryEntry dirent;
-=======
 namespace catalog {
 
 DirectoryEntry DirectoryEntryTestFactory::RegularFile() {
   DirectoryEntry dirent;
->>>>>>> 537d22cc
   dirent.mode_ = 33188;
   return dirent;
 }
 
 
-<<<<<<< HEAD
-catalog::DirectoryEntry DirectoryEntryTestFactory::Directory() {
-  catalog::DirectoryEntry dirent;
-=======
 DirectoryEntry DirectoryEntryTestFactory::Directory() {
   DirectoryEntry dirent;
->>>>>>> 537d22cc
   dirent.mode_ = 16893;
   return dirent;
 }
 
 
-<<<<<<< HEAD
-catalog::DirectoryEntry DirectoryEntryTestFactory::Symlink() {
-  catalog::DirectoryEntry dirent;
-=======
 DirectoryEntry DirectoryEntryTestFactory::Symlink() {
   DirectoryEntry dirent;
->>>>>>> 537d22cc
   dirent.mode_ = 41471;
   return dirent;
 }
 
 
-<<<<<<< HEAD
-catalog::DirectoryEntry DirectoryEntryTestFactory::ChunkedFile() {
-  catalog::DirectoryEntry dirent;
-  dirent.mode_ = 33188;
-  dirent.is_chunked_file_ = true;
-  return dirent;
-}
-=======
 DirectoryEntry DirectoryEntryTestFactory::ChunkedFile() {
   DirectoryEntry dirent;
   dirent.mode_ = 33188;
@@ -95,5 +71,4 @@
   return dirent;
 }
 
-} /* namespace catalog */
->>>>>>> 537d22cc
+} /* namespace catalog */