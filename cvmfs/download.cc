/**
 * This file is part of the CernVM File System.
 *
 * The download module provides an interface for fetching files via HTTP
 * and file.  It is internally using libcurl and the asynchronous DNS resolver
 * c-ares.  The JobInfo struct describes a single file/url to download and
 * keeps the state during the several phases of downloading.
 *
 * The module starts in single-threaded mode and can be switched to multi-
 * threaded mode by Spawn().  In multi-threaded mode, the Fetch() function still
 * blocks but there is a separate I/O thread using asynchronous I/O, which
 * maintains all concurrent connections simultaneously.  As there might be more
 * than 1024 file descriptors for the CernVM-FS process, the I/O thread uses
 * poll and the libcurl multi socket interface.
 *
 * While downloading, files can be decompressed and the secure hash can be
 * calculated on the fly.
 *
 * The module also implements failure handling.  If corrupted data has been
 * downloaded, the transfer is restarted using HTTP "no-cache" pragma.
 * A "host chain" can be configured.  When a host fails, there is automatic
 * fail-over to the next host in the chain until all hosts are probed.
 * Similarly a chain of proxy sets can be configured.  Inside a proxy set,
 * proxies are selected randomly (load-balancing set).
 */

//TODO: MS for time summing
#define __STDC_FORMAT_MACROS

#include "cvmfs_config.h"
#include "download.h"

#include <stdint.h>
#include <inttypes.h>
#include <unistd.h>
#include <pthread.h>
#include <alloca.h>
#include <errno.h>
#include <poll.h>
#include <sys/time.h>

#include <cassert>
#include <cstdlib>
#include <cstring>
#include <cstdio>

#include <set>

#include "duplex_curl.h"
#include "logging.h"
#include "atomic.h"
#include "hash.h"
#include "util.h"
#include "compression.h"
#include "smalloc.h"

using namespace std;  // NOLINT

namespace download {

set<CURL *> *pool_handles_idle_ = NULL;
set<CURL *> *pool_handles_inuse_ = NULL;
uint32_t pool_max_handles_;
CURLM *curl_multi_ = NULL;
curl_slist *http_headers_ = NULL;
curl_slist *http_headers_nocache_ = NULL;

pthread_t thread_download_;
atomic_int32 multi_threaded_;
int pipe_terminate_[2];

int pipe_jobs_[2];
struct pollfd *watch_fds_ = NULL;
uint32_t watch_fds_size_ = 0;
uint32_t watch_fds_inuse_ = 0;
uint32_t watch_fds_max_;

pthread_mutex_t lock_options_ = PTHREAD_MUTEX_INITIALIZER;
char *opt_dns_server_ = NULL;
unsigned opt_timeout_proxy_ ;
unsigned opt_timeout_direct_;
vector<string> *opt_host_chain_ = NULL;
vector<int> *opt_host_chain_rtt_ = NULL; /**< created by SetHostChain(),
  filled by probe_hosts.  Contains time to get .cvmfschecksum in ms.
  -1 is unprobed, -2 is error */
unsigned opt_host_chain_current_;
vector< vector<string> > *opt_proxy_groups_ = NULL;
unsigned opt_proxy_groups_current_;
unsigned opt_proxy_groups_current_burned_;
unsigned opt_num_proxies_;

unsigned opt_max_retries_ = 0;
unsigned opt_backoff_init_ms_ = 0;
unsigned opt_backoff_max_ms_ = 0;

bool opt_ipv4_only_ = false;


/**
 * More than one proxy group can be considered as group of primary proxies
 * followed by backup proxy groups, e.g. at another site.
 * If opt_proxy_groups_reset_after_ is > 0, cvmfs will reset its proxy group
 * to the first one after opt_proxy_groups_reset_after_ seconds are elapsed.
 */
time_t opt_timestamp_backup_proxies_ = 0;
time_t opt_timestamp_failover_proxies_ = 0;  // failover within the same group
unsigned opt_proxy_groups_reset_after_ = 0;

/**
 * Similarly to proxy group reset, we'd also like to reset the host after a
 * failover.  Host outages can last longer and might come with a separate
 * reset delay.
 */
time_t opt_timestamp_backup_host_ = 0;
unsigned opt_host_reset_after_ = 0;

// Writes and reads should be atomic because reading happens in a different
// thread than writing.
Statistics *statistics_;

string Statistics::Print() const {
  return
    "Transferred Bytes: " + StringifyInt(uint64_t(transferred_bytes)) + "\n" +
    "Transfer duration: " + StringifyInt(uint64_t(transfer_time)) + " s\n" +
    "Number of requests: " + StringifyInt(num_requests) + "\n" +
    "Number of retries: " + StringifyInt(num_retries) + "\n" +
    "Number of proxy failovers: " + StringifyInt(num_proxy_failover) + "\n" +
    "Number of host failovers: " + StringifyInt(num_host_failover) + "\n";
}


/**
 * Escape special chars from the URL, except for ':' and '/',
 * which should keep their meaning.
 */
static string EscapeUrl(const string &url) {
  string escaped;

  for (unsigned i = 0, s = url.length(); i < s; ++i) {
    if (((url[i] >= '0') && (url[i] <= '9')) ||
        ((url[i] >= 'A') && (url[i] <= 'Z')) ||
        ((url[i] >= 'a') && (url[i] <= 'z')) ||
        (url[i] == '/') || (url[i] == ':') || (url[i] == '.') ||
        (url[i] == '+') || (url[i] == '-') ||
        (url[i] == '[') || (url[i] == ']'))
    {
      escaped += url[i];
    } else {
      escaped += '%';
      escaped += (url[i] / 16) + ((url[i] / 16 <= 9) ? '0' : 'A'-10);
      escaped += (url[i] % 16) + ((url[i] % 16 <= 9) ? '0' : 'A'-10);
    }
  }
  LogCvmfs(kLogDownload, kLogDebug, "escaped %s to %s",
           url.c_str(), escaped.c_str());

  return escaped;
}


/**
 * Switches to the next host in the chain.  If info is set, switch only if the
 * current host is identical to the one used by info, otherwise another transfer
 * has already done the switch.
 */
void SwitchHost(JobInfo *info) {
  bool do_switch = true;

  pthread_mutex_lock(&lock_options_);
  if (!opt_host_chain_ || (opt_host_chain_->size() == 1)) {
    pthread_mutex_unlock(&lock_options_);
    return;
  }

  if (info) {
    char *effective_url;
    curl_easy_getinfo(info->curl_handle, CURLINFO_EFFECTIVE_URL,
                      &effective_url);
    if (!HasPrefix(string(effective_url) + "/",
                   (*opt_host_chain_)[opt_host_chain_current_] + "/",
                   true))
    {
      do_switch = false;
      LogCvmfs(kLogDownload, kLogDebug, "don't switch host, "
               "effective url: %s, current host: %s", effective_url,
               (*opt_host_chain_)[opt_host_chain_current_].c_str());
    }
  }

  if (do_switch) {
    string old_host = (*opt_host_chain_)[opt_host_chain_current_];
    opt_host_chain_current_ = (opt_host_chain_current_+1) %
                              opt_host_chain_->size();
    statistics_->num_host_failover++;
    LogCvmfs(kLogDownload, kLogDebug | kLogSyslogWarn,
             "switching host from %s to %s", old_host.c_str(),
             (*opt_host_chain_)[opt_host_chain_current_].c_str());

    // Remeber the timestamp of switching to backup host
    if (opt_host_reset_after_ > 0) {
      if (opt_host_chain_current_ != 0) {
        if (opt_timestamp_backup_host_ == 0)
          opt_timestamp_backup_host_ = time(NULL);
      } else {
        opt_timestamp_backup_host_ = 0;
      }
    }
  }
  pthread_mutex_unlock(&lock_options_);
}


void SwitchHost() {
  SwitchHost(NULL);
}


/**
 * Jumps to the next proxy in the ring of forward proxy servers.
 * Selects one randomly from a load-balancing group.
 *
 * If info is set, switch only if the current proxy is identical to the one used
 * by info, otherwise another transfer has already done the switch.
 */
static void SwitchProxy(JobInfo *info) {
  pthread_mutex_lock(&lock_options_);

  if (!opt_proxy_groups_) {
    pthread_mutex_unlock(&lock_options_);
    return;
  }
  if (info &&
      ((*opt_proxy_groups_)[opt_proxy_groups_current_][0] != info->proxy))
  {
    pthread_mutex_unlock(&lock_options_);
    return;
  }

  statistics_->num_proxy_failover++;
  string old_proxy = (*opt_proxy_groups_)[opt_proxy_groups_current_][0];

  // If all proxies from the current load-balancing group are burned, switch to
  // another group
  if (opt_proxy_groups_current_burned_ ==
      (*opt_proxy_groups_)[opt_proxy_groups_current_].size())
  {
    opt_proxy_groups_current_burned_ = 0;
    if (opt_proxy_groups_->size() > 1) {
      opt_proxy_groups_current_ = (opt_proxy_groups_current_ + 1) %
                                  opt_proxy_groups_->size();
      // Remeber the timestamp of switching to backup proxies
      if (opt_proxy_groups_reset_after_ > 0) {
        if (opt_proxy_groups_current_ > 0) {
          if (opt_timestamp_backup_proxies_ == 0)
            opt_timestamp_backup_proxies_ = time(NULL);
          //LogCvmfs(kLogDownload, kLogDebug | kLogSyslogWarn,
          //         "switched to (another) backup proxy group");
        } else {
          opt_timestamp_backup_proxies_ = 0;
          //LogCvmfs(kLogDownload, kLogDebug | kLogSyslogWarn,
          //         "switched back to primary proxy group");
        }
        opt_timestamp_failover_proxies_ = 0;
      }
    }
  } else {
    // failover within the same group
    if (opt_proxy_groups_reset_after_ > 0) {
      if (opt_timestamp_failover_proxies_ == 0)
        opt_timestamp_failover_proxies_ = time(NULL);
    }
  }

  vector<string> *group = &((*opt_proxy_groups_)[opt_proxy_groups_current_]);
  const unsigned group_size = group->size();

  // Move active proxy to the back
  if (opt_proxy_groups_current_burned_) {
    const string swap = (*group)[0];
    (*group)[0] = (*group)[group_size - opt_proxy_groups_current_burned_];
    (*group)[group_size - opt_proxy_groups_current_burned_] = swap;
  }
  opt_proxy_groups_current_burned_++;

  // Select new one
  if ((group_size - opt_proxy_groups_current_burned_) > 0) {
    int select = random() % (group_size - opt_proxy_groups_current_burned_ + 1);

    // Move selected proxy to front
    const string swap = (*group)[select];
    (*group)[select] = (*group)[0];
    (*group)[0] = swap;
  }

  LogCvmfs(kLogDownload, kLogDebug | kLogSyslogWarn,
           "switching proxy from %s to %s",
           old_proxy.c_str(), (*group)[0].c_str());
  LogCvmfs(kLogDownload, kLogDebug, "%d proxies remain in group",
           group_size - opt_proxy_groups_current_burned_);

  pthread_mutex_unlock(&lock_options_);
}


/**
 * Selects a new random proxy in the current load-balancing group.  Resets the
 * "burned" counter.
 */
static void RebalanceProxiesUnlocked() {
  if (!opt_proxy_groups_)
    return;

  opt_timestamp_failover_proxies_ = 0;
  opt_proxy_groups_current_burned_ = 1;
  vector<string> *group = &((*opt_proxy_groups_)[opt_proxy_groups_current_]);
  int select = random() % group->size();
  const string swap = (*group)[select];
  (*group)[select] = (*group)[0];
  (*group)[0] = swap;
  //LogCvmfs(kLogDownload, kLogDebug | kLogSyslog,
  //         "switching proxy from %s to %s (rebalance)",
  //         (*group)[select].c_str(), swap.c_str());
}
<<<<<<< HEAD


=======


>>>>>>> 96a44110
void RebalanceProxies() {
  pthread_mutex_lock(&lock_options_);
  RebalanceProxiesUnlocked();
  pthread_mutex_unlock(&lock_options_);
}


/**
 * Switches to the next load-balancing group of proxy servers.
 */
void SwitchProxyGroup() {
  pthread_mutex_lock(&lock_options_);

  if (!opt_proxy_groups_ || (opt_proxy_groups_->size() < 2)) {
    pthread_mutex_unlock(&lock_options_);
    return;
  }

  string old_proxy = (*opt_proxy_groups_)[opt_proxy_groups_current_][0];
  opt_proxy_groups_current_ = (opt_proxy_groups_current_ + 1) %
                              opt_proxy_groups_->size();
  opt_proxy_groups_current_burned_ = 1;
  opt_timestamp_backup_proxies_ = time(NULL);
  opt_timestamp_failover_proxies_ = 0;
  //LogCvmfs(kLogDownload, kLogDebug | kLogSyslog,
  //         "switching proxy from %s to %s (manual group change)",
  //         old_proxy.c_str(),
  //         (*opt_proxy_groups_)[opt_proxy_groups_current_][0].c_str());

  pthread_mutex_unlock(&lock_options_);
}


/**
 * Called by curl for every HTTP header. Not called for file:// transfers.
 */
static size_t CallbackCurlHeader(void *ptr, size_t size, size_t nmemb,
                                 void *info_link)
{
  const size_t num_bytes = size*nmemb;
  const string header_line(static_cast<const char *>(ptr), num_bytes);
  JobInfo *info = static_cast<JobInfo *>(info_link);

  //LogCvmfs(kLogDownload, kLogDebug, "REMOVE-ME: Header callback with line %s",
  //         header_line.c_str());

  // Check for http status code errors
  if (HasPrefix(header_line, "HTTP/1.", false)) {
    if (header_line.length() < 10)
      return 0;

    unsigned i;
    for (i = 8; (i < header_line.length()) && (header_line[i] == ' '); ++i) {}

    if (header_line[i] == '2') {
      return num_bytes;
    } else {
      LogCvmfs(kLogDownload, kLogDebug, "http status error code: %s",
               header_line.c_str());
      if ((header_line.length() >= i+2) &&
          (header_line[i] == '5') && (header_line[i+1] == '0') &&
          ((header_line[i+2] == '2') || (header_line[i+2] == '4')))
      {
        // 502 Bad Gateway, 504 Fateway Time-out
        info->error_code = kFailHostHttp;
      } else {
        info->error_code = (info->proxy == "") ? kFailHostHttp :
                                                 kFailProxyHttp;
      }
      return 0;
    }
  }

  // Allocate memory for kDestinationMemory
  if ((info->destination == kDestinationMem) &&
      HasPrefix(header_line, "CONTENT-LENGTH:", true))
  {
    char *tmp = (char *)alloca(num_bytes+1);
    uint64_t length = 0;
    sscanf(header_line.c_str(), "%s %"PRIu64, tmp, &length);
    if (length > 0)
      info->destination_mem.data = static_cast<char *>(smalloc(length));
    else
      info->destination_mem.data = NULL;
    info->destination_mem.size = length;
  }

  return num_bytes;
}


/**
 * Called by curl for every received data chunk.
 */
static size_t CallbackCurlData(void *ptr, size_t size, size_t nmemb,
                               void *info_link)
{
  const size_t num_bytes = size*nmemb;
  JobInfo *info = static_cast<JobInfo *>(info_link);

  //LogCvmfs(kLogDownload, kLogDebug, "Data callback with %d bytes", num_bytes);

  if (num_bytes == 0)
    return 0;

  if (info->expected_hash)
    hash::Update((unsigned char *)ptr, num_bytes, info->hash_context);

  if (info->destination == kDestinationMem) {
    // Write to memory
    if (info->destination_mem.pos + num_bytes > info->destination_mem.size)
      return 0;
    memcpy(info->destination_mem.data + info->destination_mem.pos,
           ptr, num_bytes);
    info->destination_mem.pos += num_bytes;
  } else {
    // Write to file
    if (info->compressed) {
      //LogCvmfs(kLogDownload, kLogDebug, "REMOVE-ME: writing %d bytes for %s",
      //         num_bytes, info->url->c_str());
      zlib::StreamStates retval =
        zlib::DecompressZStream2File(&info->zstream,
                                     info->destination_file,
                                     ptr, num_bytes);
      if (retval == zlib::kStreamError) {
        LogCvmfs(kLogDownload, kLogDebug, "failed to decompress %s",
                 info->url->c_str());
        info->error_code = kFailBadData;
        return 0;
      }
    } else {
      if (fwrite(ptr, 1, num_bytes, info->destination_file) != num_bytes) {
        info->error_code = kFailLocalIO;
        return 0;
      }
    }
  }

  return num_bytes;
}


/**
 * Gets an idle CURL handle from the pool. Creates a new one and adds it to
 * the pool if necessary.
 */
static CURL *AcquireCurlHandle() {
  CURL *handle;

  if (pool_handles_idle_->empty()) {
    // Create a new handle
    handle = curl_easy_init();
    assert(handle != NULL);

    curl_easy_setopt(handle, CURLOPT_NOSIGNAL, 1);
    //curl_easy_setopt(curl_default, CURLOPT_FAILONERROR, 1);
    curl_easy_setopt(handle, CURLOPT_LOW_SPEED_LIMIT, 100);
    curl_easy_setopt(handle, CURLOPT_HEADERFUNCTION, CallbackCurlHeader);
    curl_easy_setopt(handle, CURLOPT_WRITEFUNCTION, CallbackCurlData);
  } else {
    handle = *(pool_handles_idle_->begin());
    pool_handles_idle_->erase(pool_handles_idle_->begin());
  }

  pool_handles_inuse_->insert(handle);

  return handle;
}


static void ReleaseCurlHandle(CURL *handle) {
  set<CURL *>::iterator elem = pool_handles_inuse_->find(handle);
  assert(elem != pool_handles_inuse_->end());

  if (pool_handles_idle_->size() > pool_max_handles_)
    curl_easy_cleanup(*elem);
  else
    pool_handles_idle_->insert(*elem);

  pool_handles_inuse_->erase(elem);
}


/**
 * Request parameters set the URL and other options such as timeout and
 * proxy.
 */
static void InitializeRequest(JobInfo *info, CURL *handle) {
  // Initialize internal download state
  info->curl_handle = handle;
  info->error_code = kFailOk;
  info->nocache = false;
  info->num_failed_proxies = 0;
  info->num_failed_hosts = 0;
  info->num_retries = 0;
  info->backoff_ms = 0;
  if (info->compressed) {
    zlib::DecompressInit(&(info->zstream));
  }
  if (info->expected_hash) {
    assert(info->hash_context.buffer != NULL);
    hash::Init(info->hash_context);
  }

  if ((info->destination == kDestinationMem) &&
      (HasPrefix(*(info->url), "file://", false)))
  {
    info->destination_mem.size = 64*1024;
    info->destination_mem.data = static_cast<char *>(smalloc(64*1024));
  }

  // Set curl parameters
  curl_easy_setopt(handle, CURLOPT_PRIVATE, static_cast<void *>(info));
  curl_easy_setopt(handle, CURLOPT_WRITEHEADER,
                   static_cast<void *>(info));
  curl_easy_setopt(handle, CURLOPT_WRITEDATA, static_cast<void *>(info));
  curl_easy_setopt(handle, CURLOPT_HTTPHEADER, http_headers_);
  if (info->head_request)
    curl_easy_setopt(handle, CURLOPT_NOBODY, 1);
  else
    curl_easy_setopt(handle, CURLOPT_HTTPGET, 1);
  if (opt_ipv4_only_)
    curl_easy_setopt(handle, CURLOPT_IPRESOLVE, CURL_IPRESOLVE_V4);
}


/**
 * Sets the URL specific options such as host to use and timeout.
 */
static void SetUrlOptions(JobInfo *info) {
  CURL *curl_handle = info->curl_handle;
  string url_prefix;

  pthread_mutex_lock(&lock_options_);
  // Check if proxy group needs to be reset from backup to primary
  if (opt_timestamp_backup_proxies_ > 0) {
    const time_t now = time(NULL);
    if (static_cast<int64_t>(now) >
        static_cast<int64_t>(opt_timestamp_backup_proxies_ +
                             opt_proxy_groups_reset_after_))
    {
      if (opt_proxy_groups_) {
        LogCvmfs(kLogDownload, kLogDebug | kLogSyslogWarn,
                 "switching proxy from %s to %s (reset proxy group)",
                 (*opt_proxy_groups_)[opt_proxy_groups_current_][0].c_str(),
                 (*opt_proxy_groups_)[0][0].c_str());
      }
      opt_proxy_groups_current_ = 0;
      RebalanceProxiesUnlocked();
      opt_timestamp_backup_proxies_ = 0;
    }
  }
  // Check if load-balanced proxies within the group need to be reset
  if (opt_timestamp_failover_proxies_ > 0) {
    const time_t now = time(NULL);
    if (static_cast<int64_t>(now) >
        static_cast<int64_t>(opt_timestamp_failover_proxies_ +
                             opt_proxy_groups_reset_after_))
    {
      string old_proxy;
      if (opt_proxy_groups_)
        old_proxy = (*opt_proxy_groups_)[opt_proxy_groups_current_][0];
      RebalanceProxiesUnlocked();
      if (opt_proxy_groups_ && (old_proxy != (*opt_proxy_groups_)[0][0])) {
        LogCvmfs(kLogDownload, kLogDebug | kLogSyslogWarn,
                 "switching proxy from %s to %s (reset load-balanced proxies)",
                 old_proxy.c_str(), (*opt_proxy_groups_)[0][0].c_str());
      }
    }
  }
  // Check if host needs to be reset
  if (opt_timestamp_backup_host_ > 0) {
    const time_t now = time(NULL);
    if (static_cast<int64_t>(now) >
        static_cast<int64_t>(opt_timestamp_backup_host_ +
                             opt_host_reset_after_))
    {
      LogCvmfs(kLogDownload, kLogDebug | kLogSyslogWarn,
               "switching host from %s to %s (reset host)",
               (*opt_host_chain_)[opt_host_chain_current_].c_str(),
               (*opt_host_chain_)[0].c_str());
      opt_host_chain_current_ = 0;
      opt_timestamp_backup_host_ = 0;
    }
  }

  if (!opt_proxy_groups_ ||
      ((*opt_proxy_groups_)[opt_proxy_groups_current_][0] == "DIRECT"))
  {
    info->proxy = "";
  } else {
    info->proxy = (*opt_proxy_groups_)[opt_proxy_groups_current_][0];
  }
  curl_easy_setopt(info->curl_handle, CURLOPT_PROXY, info->proxy.c_str());
  if (info->proxy != "") {
    curl_easy_setopt(curl_handle, CURLOPT_CONNECTTIMEOUT, opt_timeout_proxy_);
    curl_easy_setopt(curl_handle, CURLOPT_LOW_SPEED_TIME, opt_timeout_proxy_);
  } else {
    curl_easy_setopt(curl_handle, CURLOPT_CONNECTTIMEOUT, opt_timeout_direct_);
    curl_easy_setopt(curl_handle, CURLOPT_LOW_SPEED_TIME, opt_timeout_direct_);
  }
  if (opt_dns_server_)
    curl_easy_setopt(curl_handle, CURLOPT_DNS_SERVERS, opt_dns_server_);

  if (info->probe_hosts && opt_host_chain_)
    url_prefix = (*opt_host_chain_)[opt_host_chain_current_];
  pthread_mutex_unlock(&lock_options_);

  curl_easy_setopt(curl_handle, CURLOPT_URL,
                   EscapeUrl((url_prefix + *(info->url))).c_str());
  //LogCvmfs(kLogDownload, kLogDebug, "set url %s for info %p / curl handle %p",
  //         EscapeUrl((url_prefix + *(info->url))).c_str(), info, curl_handle);
}


/**
 * Adds transfer time and downloaded bytes to the global counters.
 */
static void UpdateStatistics(CURL *handle) {
  double val;

  if (curl_easy_getinfo(handle, CURLINFO_SIZE_DOWNLOAD, &val) == CURLE_OK)
    statistics_->transferred_bytes += val;
}


/**
 * Retry if possible if not on no-cache and if not already done too often.
 */
static bool CanRetry(const JobInfo *info) {
  pthread_mutex_lock(&lock_options_);
  unsigned max_retries = opt_max_retries_;
  pthread_mutex_unlock(&lock_options_);

  return !info->nocache && (info->num_retries < max_retries) &&
    ((info->error_code == kFailProxyConnection) ||
     (info->error_code == kFailHostConnection));
}


/**
 * Backoff for retry to introduce a jitter into a cluster of requesting
 * cvmfs nodes.
 * Retry only when HTTP caching is on.
 *
 * \return true if backoff has been performed, false otherwise
 */
static void Backoff(JobInfo *info) {
  pthread_mutex_lock(&lock_options_);
  unsigned backoff_init_ms = opt_backoff_init_ms_;
  unsigned backoff_max_ms = opt_backoff_max_ms_;
  pthread_mutex_unlock(&lock_options_);

  info->num_retries++;
  statistics_->num_retries++;
  if (info->backoff_ms == 0) {
    info->backoff_ms = random() % backoff_init_ms + 1;  // Must be != 0
  } else {
    info->backoff_ms *= 2;
  }
  if (info->backoff_ms > backoff_max_ms)
    info->backoff_ms = backoff_max_ms;

  LogCvmfs(kLogDownload, kLogDebug, "backing off for %d ms", info->backoff_ms);
  SafeSleepMs(info->backoff_ms);
}


/**
 * Checks the result of a curl download and implements the failure logic, such
 * as changing the proxy server.  Takes care of cleanup.
 *
 * \return true if another download should be performed, false otherwise
 */
static bool VerifyAndFinalize(const int curl_error, JobInfo *info) {
  //LogCvmfs(kLogDownload, kLogDebug, "Verify Download (curl error %d)",
  //         curl_error);
  UpdateStatistics(info->curl_handle);

  // Verification and error classification
  switch (curl_error) {
    case CURLE_OK:
      // Verify content hash
      if (info->expected_hash) {
        hash::Any match_hash;
        hash::Final(info->hash_context, &match_hash);
        if (match_hash != *(info->expected_hash)) {
          LogCvmfs(kLogDownload, kLogDebug,
                   "hash verification of %s failed (expected %s, got %s)",
                   info->url->c_str(), info->expected_hash->ToString().c_str(),
                   match_hash.ToString().c_str());
          info->error_code = kFailBadData;
          break;
        }
      }

      // Decompress memory in a single run
      if ((info->destination == kDestinationMem) && info->compressed) {
        void *buf;
        uint64_t size;
        bool retval = zlib::DecompressMem2Mem(info->destination_mem.data,
                                              info->destination_mem.size,
                                              &buf, &size);
        if (retval) {
          free(info->destination_mem.data);
          info->destination_mem.data = static_cast<char *>(buf);
          info->destination_mem.size = size;
        } else {
          LogCvmfs(kLogDownload, kLogDebug,
                   "decompression (memory) of url %s failed",
                   info->url->c_str());
          info->error_code = kFailBadData;
          break;
        }
      }

      info->error_code = kFailOk;
      break;
    case CURLE_UNSUPPORTED_PROTOCOL:
    case CURLE_URL_MALFORMAT:
      info->error_code = kFailBadUrl;
      break;
    case CURLE_COULDNT_RESOLVE_PROXY:
      info->error_code = kFailProxyResolve;
      break;
    case CURLE_COULDNT_RESOLVE_HOST:
      info->error_code = kFailHostResolve;
      break;
    case CURLE_COULDNT_CONNECT:
    case CURLE_OPERATION_TIMEDOUT:
      if (info->proxy != "")
        info->error_code = kFailProxyConnection;
      else
        info->error_code = kFailHostConnection;
      break;
    case CURLE_ABORTED_BY_CALLBACK:
    case CURLE_WRITE_ERROR:
      // Error set by callback
      break;
    default:
      LogCvmfs(kLogDownload, kLogSyslogErr, "unexpected curl error (%d) while "
               "trying to fetch %s", curl_error, info->url->c_str());
      info->error_code = kFailOther;
      break;
  }

  // Determination if download should be repeated
  bool try_again = false;
  bool same_url_retry = CanRetry(info);
  if (info->error_code != kFailOk) {
    pthread_mutex_lock(&lock_options_);
    if ((info->error_code) == kFailBadData && !info->nocache)
      try_again = true;
    if ( same_url_retry || (
         ( (info->error_code == kFailHostResolve) ||
           (info->error_code == kFailHostConnection) ||
           (info->error_code == kFailHostHttp)) &&
         info->probe_hosts &&
         opt_host_chain_ && (info->num_failed_hosts < opt_host_chain_->size()))
       )
    {
      try_again = true;
    }
    if ( same_url_retry || (
         ( (info->error_code == kFailProxyResolve) ||
           (info->error_code == kFailProxyConnection) ||
           (info->error_code == kFailProxyHttp)) &&
         (info->num_failed_proxies < opt_num_proxies_))
       )
    {
      try_again = true;
    }
    pthread_mutex_unlock(&lock_options_);
  }

  if (try_again) {
    LogCvmfs(kLogDownload, kLogDebug, "Trying again on same curl handle, "
             "same url: %d", same_url_retry);
    // Reset internal state and destination
    if ((info->destination == kDestinationMem) && info->destination_mem.data) {
      if (info->destination_mem.data)
        free(info->destination_mem.data);
      info->destination_mem.data = NULL;
      info->destination_mem.size = 0;
      info->destination_mem.pos = 0;
    }
    if ((info->destination == kDestinationFile) ||
        (info->destination == kDestinationPath))
    {
      if ((fflush(info->destination_file) != 0) ||
          (ftruncate(fileno(info->destination_file), 0) != 0))
      {
        info->error_code = kFailLocalIO;
        goto verify_and_finalize_stop;
      }
      rewind(info->destination_file);
    }
    if (info->expected_hash)
      hash::Init(info->hash_context);
    if (info->compressed)
      zlib::DecompressInit(&info->zstream);

    // Failure handling
    bool switch_proxy = false;
    bool switch_host = false;
    switch (info->error_code) {
      case kFailBadData:
        curl_easy_setopt(info->curl_handle, CURLOPT_HTTPHEADER,
                         http_headers_nocache_);
        info->nocache = true;
        break;
      case kFailProxyResolve:
      case kFailProxyHttp:
        switch_proxy = true;
        break;
      case kFailHostResolve:
      case kFailHostHttp:
        switch_host = true;
        break;
      case kFailProxyConnection:
        if (same_url_retry)
          Backoff(info);
        else
          switch_proxy = true;
        break;
      case kFailHostConnection:
        if (same_url_retry)
          Backoff(info);
        else
          switch_host = true;
        break;
      default:
        // No other errors expected when retrying
        abort();
    }
    if (switch_proxy) {
      SwitchProxy(info);
      info->num_failed_proxies++;
      SetUrlOptions(info);
    }
    if (switch_host) {
      SwitchHost(info);
      info->num_failed_hosts++;
      SetUrlOptions(info);
    }

    return true;  // try again
  }

 verify_and_finalize_stop:
  // Finalize, flush destination file
  if ((info->destination == kDestinationFile) &&
      fflush(info->destination_file) != 0)
  {
    info->error_code = kFailLocalIO;
  } else if (info->destination == kDestinationPath) {
    if (fclose(info->destination_file) != 0)
      info->error_code = kFailLocalIO;
    info->destination_file = NULL;
  }

  if (info->compressed)
    zlib::DecompressFini(&info->zstream);

  return false;  // stop transfer and return to Fetch()
}


static Failures PrepareDownloadDestination(JobInfo *info) {
  info->destination_mem.size = 0;
  info->destination_mem.pos = 0;
  info->destination_mem.data = NULL;

  if (info->destination == kDestinationFile)
    assert(info->destination_file != NULL);

  if (info->destination == kDestinationPath) {
    assert(info->destination_path != NULL);
    info->destination_file = fopen(info->destination_path->c_str(), "w");
    if (info->destination_file == NULL)
      return kFailLocalIO;
  }

  return kFailOk;
}


/**
 * Downloads data from an unsecure outside channel (currently HTTP or file).
 */
Failures Fetch(JobInfo *info) {
  assert(info != NULL);
  assert(info->url != NULL);

  Failures result;
  result = PrepareDownloadDestination(info);
  if (result != kFailOk)
    return result;

  if (info->expected_hash) {
    const hash::Algorithms algorithm = info->expected_hash->algorithm;
    info->hash_context.algorithm = algorithm;
    info->hash_context.size = hash::GetContextSize(algorithm);
    info->hash_context.buffer = alloca(info->hash_context.size);
  }

  if (atomic_xadd32(&multi_threaded_, 0) == 1) {
    if (info->wait_at[0] == -1) {
      MakePipe(info->wait_at);
    }

    //LogCvmfs(kLogDownload, kLogDebug, "send job to thread, pipe %d %d",
    //         info->wait_at[0], info->wait_at[1]);
    WritePipe(pipe_jobs_[1], &info, sizeof(info));
    ReadPipe(info->wait_at[0], &result, sizeof(result));
    //LogCvmfs(kLogDownload, kLogDebug, "got result %d", result);
  } else {
    CURL *handle = AcquireCurlHandle();
    InitializeRequest(info, handle);
    SetUrlOptions(info);
    //curl_easy_setopt(handle, CURLOPT_VERBOSE, 1);
    int retval;
    do {
      retval = curl_easy_perform(handle);
      statistics_->num_requests++;
      double elapsed;
      if (curl_easy_getinfo(handle, CURLINFO_TOTAL_TIME, &elapsed) == CURLE_OK)
        statistics_->transfer_time += elapsed;
    } while (VerifyAndFinalize(retval, info));
    result = info->error_code;
    ReleaseCurlHandle(info->curl_handle);
  }

  if (result != kFailOk) {
    LogCvmfs(kLogDownload, kLogDebug, "download failed (error %d)", result);

    if (info->destination == kDestinationPath)
      unlink(info->destination_path->c_str());

    if (info->destination_mem.data) {
      free(info->destination_mem.data);
      info->destination_mem.data = NULL;
      info->destination_mem.size = 0;
    }
  }

  return result;
}


/**
 * Called when new curl sockets arrive or existing curl sockets depart.
 */
static int CallbackCurlSocket(CURL *easy, curl_socket_t s, int action,
                              void *userp, void *socketp)
{
  //LogCvmfs(kLogDownload, kLogDebug, "CallbackCurlSocket called with easy "
  //         "handle %p, socket %d, action %d", easy, s, action);
  if (action == CURL_POLL_NONE)
    return 0;

  // Find s in watch_fds_
  unsigned index;
  for (index = 0; index < watch_fds_inuse_; ++index) {
    if (watch_fds_[index].fd == s)
      break;
  }
  // Or create newly
  if (index == watch_fds_inuse_) {
    // Extend array if necessary
    if (watch_fds_inuse_ == watch_fds_size_) {
      watch_fds_size_ *= 2;
      //LogCvmfs(kLogDownload, kLogDebug, "extending watch_fds_ (%d)", watch_fds_size_);
      watch_fds_ = static_cast<struct pollfd *>(
                   srealloc(watch_fds_, watch_fds_size_*sizeof(struct pollfd)));
      //LogCvmfs(kLogDownload, kLogDebug, "extending watch_fds_ done (%d)", watch_fds_size_);
    }
    watch_fds_[watch_fds_inuse_].fd = s;
    watch_fds_[watch_fds_inuse_].events = 0;
    watch_fds_[watch_fds_inuse_].revents = 0;
    watch_fds_inuse_++;
  }

  switch (action) {
    case CURL_POLL_IN:
      watch_fds_[index].events |= POLLIN | POLLPRI;
      break;
    case CURL_POLL_OUT:
      watch_fds_[index].events |= POLLOUT | POLLWRBAND;
      break;
    case CURL_POLL_INOUT:
      watch_fds_[index].events |= POLLIN | POLLPRI | POLLOUT | POLLWRBAND;
      break;
    case CURL_POLL_REMOVE:
      if (index < watch_fds_inuse_-1)
        watch_fds_[index] = watch_fds_[watch_fds_inuse_-1];
      watch_fds_inuse_--;
      // Shrink array if necessary
      if ((watch_fds_inuse_ > watch_fds_max_) &&
          (watch_fds_inuse_ < watch_fds_size_/2))
      {
        watch_fds_size_ /= 2;
        //LogCvmfs(kLogDownload, kLogDebug, "shrinking watch_fds_ (%d)",
        //         watch_fds_size_);
        watch_fds_ = static_cast<struct pollfd *>(
                   srealloc(watch_fds_, watch_fds_size_*sizeof(struct pollfd)));
        //LogCvmfs(kLogDownload, kLogDebug, "shrinking watch_fds_ done",
        //         watch_fds_size_);
      }
      break;
    default:
      break;
  }

  return 0;
}


/**
 * Worker thread event loop.  Waits on new JobInfo structs on a pipe.
 */
static void *MainDownload(void *data __attribute__((unused))) {
  LogCvmfs(kLogDownload, kLogDebug, "download I/O thread started");

  watch_fds_ = static_cast<struct pollfd *>(smalloc(2 * sizeof(struct pollfd)));
  watch_fds_size_ = 2;
  watch_fds_[0].fd = pipe_terminate_[0];
  watch_fds_[0].events = POLLIN | POLLPRI;
  watch_fds_[0].revents = 0;
  watch_fds_[1].fd = pipe_jobs_[0];
  watch_fds_[1].events = POLLIN | POLLPRI;
  watch_fds_[1].revents = 0;
  watch_fds_inuse_ = 2;

  int still_running = 0;
  struct timeval timeval_start, timeval_stop;
  gettimeofday(&timeval_start, NULL);
  while (true) {
    int timeout;
    if (still_running) {
      timeout = 1;
    } else {
      timeout = -1;
      gettimeofday(&timeval_stop, NULL);
      statistics_->transfer_time +=
        DiffTimeSeconds(timeval_start, timeval_stop);
    }
    int retval = poll(watch_fds_, watch_fds_inuse_, timeout);
    if (errno == -1) {
      continue;
    }

    // Handle timeout
    if (retval == 0) {
      retval = curl_multi_socket_action(curl_multi_, CURL_SOCKET_TIMEOUT, 0,
                                        &still_running);
    }

    // Terminate I/O thread
    if (watch_fds_[0].revents)
      break;

    // New job arrives
    if (watch_fds_[1].revents) {
      watch_fds_[1].revents = 0;
      JobInfo *info;
      ReadPipe(pipe_jobs_[0], &info, sizeof(info));
      //LogCvmfs(kLogDownload, kLogDebug, "IO thread, got job: url %s, compressed %d, nocache %d, destination %d, file %p, expected hash %p, wait at %d", info->url->c_str(), info->compressed, info->nocache,
      //         info->destination, info->destination_file, info->expected_hash, info->wait_at[1]);

      if (!still_running)
        gettimeofday(&timeval_start, NULL);
      CURL *handle = AcquireCurlHandle();
      InitializeRequest(info, handle);
      SetUrlOptions(info);
      curl_multi_add_handle(curl_multi_, handle);
      retval = curl_multi_socket_action(curl_multi_, CURL_SOCKET_TIMEOUT, 0,
                                        &still_running);
      //LogCvmfs(kLogDownload, kLogDebug, "socket action returned with %d, still_running %d", retval, still_running);
    }

    // Activity on curl sockets
    for (unsigned i = 2; i < watch_fds_inuse_; ++i) {
      if (watch_fds_[i].revents) {
        int ev_bitmask = 0;
        if (watch_fds_[i].revents & (POLLIN | POLLPRI))
          ev_bitmask |= CURL_CSELECT_IN;
        if (watch_fds_[i].revents & (POLLOUT | POLLWRBAND))
          ev_bitmask |= CURL_CSELECT_IN;
        if (watch_fds_[i].revents & (POLLERR | POLLHUP | POLLNVAL))
          ev_bitmask |= CURL_CSELECT_ERR;
        watch_fds_[i].revents = 0;

        retval = curl_multi_socket_action(curl_multi_, watch_fds_[i].fd,
                                          ev_bitmask, &still_running);
        //LogCvmfs(kLogDownload, kLogDebug, "socket action on socket %d, returned with %d, still_running %d", watch_fds_[i].fd, retval, still_running);
      }
    }

    // Check if transfers are completed
    CURLMsg *curl_msg;
    int msgs_in_queue;
    while ((curl_msg = curl_multi_info_read(curl_multi_, &msgs_in_queue))) {
      if (curl_msg->msg == CURLMSG_DONE) {
        statistics_->num_requests++;
        JobInfo *info;
        CURL *easy_handle = curl_msg->easy_handle;
        int curl_error = curl_msg->data.result;
        curl_easy_getinfo(easy_handle, CURLINFO_PRIVATE, &info);
        //LogCvmfs(kLogDownload, kLogDebug, "Done message for %s", info->url->c_str());

        curl_multi_remove_handle(curl_multi_, easy_handle);
        if (VerifyAndFinalize(curl_error, info)) {
          curl_multi_add_handle(curl_multi_, easy_handle);
          retval = curl_multi_socket_action(curl_multi_, CURL_SOCKET_TIMEOUT, 0,
                                            &still_running);
        } else {
          // Return easy handle into pool and write result back
          ReleaseCurlHandle(easy_handle);

          WritePipe(info->wait_at[1], &info->error_code,
                    sizeof(info->error_code));
        }
      }
    }
  }

  for (set<CURL *>::iterator i = pool_handles_inuse_->begin(),
       iEnd = pool_handles_inuse_->end(); i != iEnd; ++i)
  {
    curl_multi_remove_handle(curl_multi_, *i);
    curl_multi_cleanup(*i);
  }
  pool_handles_inuse_->clear();
  free(watch_fds_);

  LogCvmfs(kLogDownload, kLogDebug, "download I/O thread terminated");
  return NULL;
}


void Init(const unsigned max_pool_handles, const bool use_system_proxy) {
  atomic_init32(&multi_threaded_);
  int retval = curl_global_init(CURL_GLOBAL_ALL);
  assert(retval == CURLE_OK);
  pool_handles_idle_ = new set<CURL *>;
  pool_handles_inuse_ = new set<CURL *>;
  pool_max_handles_ = max_pool_handles;
  watch_fds_max_ = 4*pool_max_handles_;

  opt_timeout_proxy_ = 5;
  opt_timeout_direct_ = 10;
  opt_proxy_groups_current_ = 0;
  opt_proxy_groups_current_burned_ = 0;
  opt_num_proxies_ = 0;
  opt_host_chain_current_ = 0;

  statistics_ = new Statistics();

  // Prepare HTTP headers
  string custom_header;
  if (getenv("CERNVM_UUID") != NULL) {
    custom_header = "X-CVMFS2 " + string(VERSION) + " " +
    string(getenv("CERNVM_UUID"));
  } else {
    custom_header = "X-CVMFS2 " + string(VERSION) + " anonymous";
  }
  http_headers_ = curl_slist_append(http_headers_, "Connection: Keep-Alive");
  http_headers_ = curl_slist_append(http_headers_, "Pragma:");
  http_headers_ = curl_slist_append(http_headers_, custom_header.c_str());
  http_headers_nocache_ = curl_slist_append(http_headers_nocache_,
                                            "Pragma: no-cache");
  http_headers_nocache_ = curl_slist_append(http_headers_nocache_,
                                            "Cache-Control: no-cache");
  http_headers_nocache_ = curl_slist_append(http_headers_nocache_,
                                            custom_header.c_str());

  curl_multi_ = curl_multi_init();
  assert(curl_multi_ != NULL);
  curl_multi_setopt(curl_multi_, CURLMOPT_SOCKETFUNCTION, CallbackCurlSocket);
  curl_multi_setopt(curl_multi_, CURLMOPT_MAXCONNECTS, watch_fds_max_);
  //curl_multi_setopt(curl_multi_, CURLMOPT_PIPELINING, 1);

  // Initialize random number engine with system time
  struct timeval tv_now;
  gettimeofday(&tv_now, NULL);
  srandom(tv_now.tv_usec);

  // Parsing environment variables
  if (use_system_proxy) {
    if (getenv("http_proxy") == NULL) {
      SetProxyChain("");
    } else {
      SetProxyChain(string(getenv("http_proxy")));
    }
  }
  if ((getenv("CVMFS_IPV4_ONLY") != NULL) &&
      (strlen(getenv("CVMFS_IPV4_ONLY")) > 0))
  {
    opt_ipv4_only_ = true;
  }
}


void Fini() {
  if (atomic_xadd32(&multi_threaded_, 0) == 1) {
    // Shutdown I/O thread
    char buf = 'T';
    WritePipe(pipe_terminate_[1], &buf, 1);
    pthread_join(thread_download_, NULL);
    // All handles are removed from the multi stack
    close(pipe_terminate_[1]);
    close(pipe_terminate_[0]);
    close(pipe_jobs_[1]);
    close(pipe_jobs_[0]);
  }

  for (set<CURL *>::iterator i = pool_handles_idle_->begin(),
       iEnd = pool_handles_idle_->end(); i != iEnd; ++i)
  {
    curl_easy_cleanup(*i);
  }
  delete pool_handles_idle_;
  delete pool_handles_inuse_;
  curl_slist_free_all(http_headers_);
  curl_slist_free_all(http_headers_nocache_);
  curl_multi_cleanup(curl_multi_);
  pool_handles_idle_ = NULL;
  pool_handles_inuse_ = NULL;
  http_headers_ = NULL;
  http_headers_nocache_ = NULL;
  curl_multi_ = NULL;

  delete statistics_;
  statistics_ = NULL;

  delete opt_host_chain_;
  delete opt_host_chain_rtt_;
  delete opt_proxy_groups_;
  opt_host_chain_ = NULL;
  opt_host_chain_rtt_ = NULL;
  opt_proxy_groups_ = NULL;

  curl_global_cleanup();
}


/**
 * Spawns the I/O worker thread and switches the module in multi-threaded mode.
 * No way back except Fini(); Init();
 */
void Spawn() {
  MakePipe(pipe_terminate_);
  MakePipe(pipe_jobs_);

  int retval = pthread_create(&thread_download_, NULL, MainDownload, NULL);
  assert(retval == 0);

  atomic_inc32(&multi_threaded_);
}


/**
 * Sets a DNS server.  Only for testing as it cannot be reverted to the system
 * default.
 */
void SetDnsServer(const string &address) {
  pthread_mutex_lock(&lock_options_);
  if (opt_dns_server_)
    free(opt_dns_server_);
  if (address != "") {
    opt_dns_server_ = strdup(address.c_str());
    assert(opt_dns_server_);
  }
  pthread_mutex_unlock(&lock_options_);
  LogCvmfs(kLogDownload, kLogSyslog, "set nameserver to %s", address.c_str());
}


/**
 * Sets two timeout values for proxied and for direct conections, respectively.
 * The timeout counts for all sorts of connection phases,
 * DNS, HTTP connect, etc.
 */
void SetTimeout(const unsigned seconds_proxy, const unsigned seconds_direct) {
  pthread_mutex_lock(&lock_options_);
  opt_timeout_proxy_ = seconds_proxy;
  opt_timeout_direct_ = seconds_direct;
  pthread_mutex_unlock(&lock_options_);
}


/**
 * Receives the currently active timeout values.
 */
void GetTimeout(unsigned *seconds_proxy, unsigned *seconds_direct) {
  pthread_mutex_lock(&lock_options_);
  *seconds_proxy = opt_timeout_proxy_;
  *seconds_direct = opt_timeout_direct_;
  pthread_mutex_unlock(&lock_options_);
}


const Statistics &GetStatistics() {
  return *statistics_;
}


/**
 * Parses a list of ';'-separated hosts for the host chain.  The empty string
 * removes the host list.
 */
void SetHostChain(const string &host_list) {
  pthread_mutex_lock(&lock_options_);
  opt_timestamp_backup_host_ = 0;
  delete opt_host_chain_;
  delete opt_host_chain_rtt_;
  opt_host_chain_current_ = 0;

  if (host_list == "") {
    opt_host_chain_ = NULL;
    opt_host_chain_rtt_ = NULL;
    pthread_mutex_unlock(&lock_options_);
    return;
  }

  opt_host_chain_ = new vector<string>(SplitString(host_list, ';'));
  opt_host_chain_rtt_ = new vector<int>();
  //LogCvmfs(kLogDownload, kLogSyslog, "using host %s",
  //         (*opt_host_chain_)[0].c_str());
  for (unsigned i = 0, s = opt_host_chain_->size(); i < s; ++i)
    opt_host_chain_rtt_->push_back(-1);
  pthread_mutex_unlock(&lock_options_);
}


/**
 * Retrieves the currently set chain of hosts, their round trip times, and the
 * currently used host.
 */
void GetHostInfo(std::vector<std::string> *host_chain,
                 std::vector<int> *rtt, unsigned *current_host)
{
  pthread_mutex_lock(&lock_options_);
  if (opt_host_chain_) {
    *current_host = opt_host_chain_current_;
    *host_chain = *opt_host_chain_;
    *rtt = *opt_host_chain_rtt_;
  }
  pthread_mutex_unlock(&lock_options_);
}


/**
 * Parses a list of ';'- and '|'-separated proxy servers for the proxy groups.
 * The empty string removes the proxy chain.
 */
void SetProxyChain(const std::string &proxy_list) {
  pthread_mutex_lock(&lock_options_);

  opt_timestamp_backup_proxies_ = 0;
  opt_timestamp_failover_proxies_ = 0;
  delete opt_proxy_groups_;
  if (proxy_list == "") {
    opt_proxy_groups_ = NULL;
    opt_proxy_groups_current_ = 0;
    opt_proxy_groups_current_burned_ = 0;
    opt_num_proxies_ = 0;
    pthread_mutex_unlock(&lock_options_);
    return;
  }

  vector<string> proxy_groups = SplitString(proxy_list, ';');
  opt_proxy_groups_ = new vector< vector<string> >();
  opt_num_proxies_ = 0;
  for (unsigned i = 0; i < proxy_groups.size(); ++i) {
    opt_proxy_groups_->push_back(SplitString(proxy_groups[i], '|'));
    opt_num_proxies_ += (*opt_proxy_groups_)[i].size();
  }
  opt_proxy_groups_current_ = 0;
  opt_proxy_groups_current_burned_ = 1;

  /* Select random start proxy from the first group */
  if ((*opt_proxy_groups_)[0].size() > 1) {
    int random_index = random() % (*opt_proxy_groups_)[0].size();
    string tmp = (*opt_proxy_groups_)[0][0];
    (*opt_proxy_groups_)[0][0] = (*opt_proxy_groups_)[0][random_index];
    (*opt_proxy_groups_)[0][random_index] = tmp;
  }
  //LogCvmfs(kLogDownload, kLogSyslog, "using proxy %s",
  //         (*opt_proxy_groups_)[0][0].c_str());
  pthread_mutex_unlock(&lock_options_);
}


/**
 * Retrieves the proxy chain and the currently active load-balancing group.
 */
void GetProxyInfo(vector< vector<string> > *proxy_chain,
                  unsigned *current_group)
{
  pthread_mutex_lock(&lock_options_);

  if (!opt_proxy_groups_) {
    pthread_mutex_unlock(&lock_options_);
    proxy_chain = NULL;
    current_group = NULL;
    return;
  }

  *proxy_chain = *opt_proxy_groups_;
  *current_group = opt_proxy_groups_current_;

  pthread_mutex_unlock(&lock_options_);
}


/**
 * Orders the hostlist according to RTT of downloading .cvmfschecksum.
 * Sets the current host to the best-responsive host.
 * If you change the host list in between by SetHostChain(), it will be
 * overwritten by this function.
 */
void ProbeHosts() {
  vector<string> host_chain;
  vector<int> host_rtt;
  unsigned current_host;

  GetHostInfo(&host_chain, &host_rtt, &current_host);

  // Stopwatch, two times to fill caches first
  unsigned i, retries;
  string url;
  JobInfo info(&url, false, false, NULL);
  for (retries = 0; retries < 2; ++retries) {
    for (i = 0; i < host_chain.size(); ++i) {
      url = host_chain[i] + "/.cvmfspublished";

      struct timeval tv_start, tv_end;
      gettimeofday(&tv_start, NULL);
      Failures result = Fetch(&info);
      gettimeofday(&tv_end, NULL);
      if (info.destination_mem.data)
        free(info.destination_mem.data);
      if (result == kFailOk) {
        host_rtt[i] = int(DiffTimeSeconds(tv_start, tv_end));
        LogCvmfs(kLogDownload, kLogDebug, "probing host %s had %dms rtt",
                 url.c_str(), host_rtt[i]);
      } else {
        LogCvmfs(kLogDownload, kLogDebug, "error while probing host %s: %d",
                 url.c_str(), result);
        host_rtt[i] = INT_MAX;
      }
    }
  }

  // Sort entries, insertion sort on both, rtt and hosts
  for (i = 1; i < host_chain.size(); ++i) {
    int val_rtt = host_rtt[i];
    string val_host = host_chain[i];
    int pos;
    for (pos = i-1; (pos >= 0) && (host_rtt[pos] > val_rtt); --pos) {
      host_rtt[pos+1] = host_rtt[pos];
      host_chain[pos+1] = host_chain[pos];
    }
    host_rtt[pos+1] = val_rtt;
    host_chain[pos+1] = val_host;
  }
  for (i = 0; i < host_chain.size(); ++i) {
    if (host_rtt[i] == INT_MAX) host_rtt[i] = -2;
  }

  pthread_mutex_lock(&lock_options_);
  delete opt_host_chain_;
  delete opt_host_chain_rtt_;
  opt_host_chain_ = new vector<string>(host_chain);
  opt_host_chain_rtt_ = new vector<int>(host_rtt);
  opt_host_chain_current_ = 0;
  pthread_mutex_unlock(&lock_options_);
}


void SetProxyGroupResetDelay(const unsigned seconds) {
  pthread_mutex_lock(&lock_options_);
  opt_proxy_groups_reset_after_ = seconds;
  if (opt_proxy_groups_reset_after_ == 0) {
    opt_timestamp_backup_proxies_ = 0;
    opt_timestamp_failover_proxies_ = 0;
  }
  pthread_mutex_unlock(&lock_options_);
}


void GetProxyBackupInfo(unsigned *reset_delay, time_t *timestamp_failover) {
  pthread_mutex_lock(&lock_options_);
  *reset_delay = opt_proxy_groups_reset_after_;
  *timestamp_failover = opt_timestamp_backup_proxies_;
  pthread_mutex_unlock(&lock_options_);
}


void SetHostResetDelay(const unsigned seconds) {
  pthread_mutex_lock(&lock_options_);
  opt_host_reset_after_ = seconds;
  if (opt_host_reset_after_ == 0)
    opt_timestamp_backup_host_ = 0;
  pthread_mutex_unlock(&lock_options_);
}


void GetHostBackupInfo(unsigned *reset_delay, time_t *timestamp_failover) {
  pthread_mutex_lock(&lock_options_);
  *reset_delay = opt_host_reset_after_;
  *timestamp_failover = opt_timestamp_backup_host_;
  pthread_mutex_unlock(&lock_options_);
}


void SetRetryParameters(const unsigned max_retries,
                        const unsigned backoff_init_ms,
                        const unsigned backoff_max_ms)
{
  pthread_mutex_lock(&lock_options_);
  opt_max_retries_ = max_retries;
  opt_backoff_init_ms_ = backoff_init_ms;
  opt_backoff_max_ms_ = backoff_max_ms;
  pthread_mutex_unlock(&lock_options_);
}


void ActivatePipelining() {
  curl_multi_setopt(curl_multi_, CURLMOPT_PIPELINING, 1);
}


void RestartNetwork() {
  // TODO: transfer special job
}

}  // namespace download<|MERGE_RESOLUTION|>--- conflicted
+++ resolved
@@ -321,13 +321,8 @@
   //         "switching proxy from %s to %s (rebalance)",
   //         (*group)[select].c_str(), swap.c_str());
 }
-<<<<<<< HEAD
-
-
-=======
-
-
->>>>>>> 96a44110
+
+
 void RebalanceProxies() {
   pthread_mutex_lock(&lock_options_);
   RebalanceProxiesUnlocked();
