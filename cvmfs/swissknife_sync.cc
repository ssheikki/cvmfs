--- conflicted
+++ resolved
@@ -246,21 +246,14 @@
            dirtab.RuleCount(), dirtab_file.c_str());
 
   // initialize catalog infrastructure
-<<<<<<< HEAD
   g_download_manager->Init(1, true, g_statistics);
-=======
-  g_download_manager->Init(1, true);
   const bool auto_manage_catalog_files = true;
->>>>>>> 4529fc5d
   catalog::SimpleCatalogManager catalog_manager(base_hash,
                                                 stratum0,
                                                 dir_temp,
                                                 g_download_manager,
-<<<<<<< HEAD
-                                                g_statistics);
-=======
+                                                g_statistics,
                                                 auto_manage_catalog_files);
->>>>>>> 4529fc5d
   catalog_manager.Init();
 
   vector<string> new_nested_catalogs;
